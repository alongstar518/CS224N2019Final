--- conflicted
+++ resolved
@@ -59,15 +59,7 @@
 
     max_p_lenth = max(train_loader.dataset.context_idxs.size(1), train_loader.dataset.question_idxs.size(1))
     max_q_lenth = max(dev_loader.dataset.question_idxs.size(1), dev_loader.dataset.question_idxs.size(1))
-<<<<<<< HEAD
-
-    max_p_lenth = 401
-    max_q_lenth = 51
-
-=======
-    max_p_lenth = 401
-    max_q_lenth = 51
->>>>>>> f14e88d2
+
     # Get model
     log.info('Building model...')
     model = BiDAF(word_vectors=word_vectors,
